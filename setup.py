#!/usr/bin/env python
# -*- coding: utf-8 -*-

"""The setup script."""

from setuptools import setup, find_packages

with open("README.md") as readme_file:
    readme = readme_file.read()

with open("CHANGELOG.md") as history_file:
    history = history_file.read()

requirements = [
    "kubernetes>=9.0.0",
    "dill>=0.2.8.2",
    "deprecation>=2.0.6",
    "Click>=6.0",
    "tabulate>=0.8.5",
    "dill==0.2.8.2",
    "grpcio==1.26.0",
    "pyhelm==2.14.5",
    "appdirs==1.4.3",
    "google-api-python-client==1.7.11",
    "google-auth==1.14.0",
    "google-cloud==0.34.0",
    "google-cloud-container==0.3.0",
    "oauth2client==4.1.2",
    "torchtext==0.5.0",
    "spacy==2.2.3",
    "sklearn==0.0",
]

setup_requirements = [
    "pytest-runner",
]

test_requirements = [
    "pytest>=3",
    "pytest-mock",
    "deprecation==2.0.6",
    "freezegun==0.3.12",
    "black==19.10b0",
    "pytest-black==0.3.8",
    "pre-commit",
    "coverage",
]

extras = {
    'test' : test_requirements
}

setup(
    author="Ralf Grubenmann",
    author_email="ralf.grubenmann@epfl.ch",
    classifiers=[
        "Development Status :: 2 - Pre-Alpha",
        "Intended Audience :: Developers",
        "License :: OSI Approved :: Apache Software License",
        "Natural Language :: English",
        "Programming Language :: Python :: 2",
        "Programming Language :: Python :: 2.7",
        "Programming Language :: Python :: 3",
        "Programming Language :: Python :: 3.4",
        "Programming Language :: Python :: 3.5",
        "Programming Language :: Python :: 3.6",
    ],
    description="A public and reproducible collection of reference implementations and benchmark suite for distributed machine learning systems.",
    entry_points={"console_scripts": ["mlbench=mlbench_core.cli:cli",],},
    install_requires=requirements,
    license="Apache Software License 2.0",
    long_description=readme + "\n\n" + history,
    include_package_data=True,
    keywords="mlbench",
    name="mlbench_core",
    packages=find_packages(),
    setup_requires=setup_requirements,
    test_suite="tests",
    tests_require=test_requirements,
    extras_require=extras,
    url="https://github.com/mlbench/mlbench_core",
<<<<<<< HEAD
    version="2.4.0-dev158",
=======
    version="2.4.0-dev151",
>>>>>>> a615e778
    zip_safe=False,
)<|MERGE_RESOLUTION|>--- conflicted
+++ resolved
@@ -79,10 +79,7 @@
     tests_require=test_requirements,
     extras_require=extras,
     url="https://github.com/mlbench/mlbench_core",
-<<<<<<< HEAD
     version="2.4.0-dev158",
-=======
-    version="2.4.0-dev151",
->>>>>>> a615e778
+
     zip_safe=False,
 )