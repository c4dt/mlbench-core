--- conflicted
+++ resolved
@@ -1,11 +1,12 @@
+
+from mlbench_core.utils.pytorch.distributed import AllReduceAggregation
+from mlbench_core.utils.pytorch.distributed import DecentralizedAggregation
+
 import numpy as np
 import torch
+import torch.distributed as dist
+from torch.optim import SGD
 from torch.optim.optimizer import Optimizer, required
-<<<<<<< HEAD
-=======
-from torch.optim import SGD
-import torch.distributed as dist
->>>>>>> c77a776f
 
 
 class SparsifiedSGD(Optimizer):
@@ -16,11 +17,7 @@
             parameter groups
         lr (float): learning rate
         weight_decay (float, optional): weight decay (L2 penalty) (default: 0)
-<<<<<<< HEAD
-        sparse_grad_size (int): Size of the sparsified gradients vector.
-=======
         sparse_grad_size (int): Size of the sparsified gradients vector (default: 10).
->>>>>>> c77a776f
 
     """
 
@@ -28,15 +25,9 @@
 
         if lr is not required and lr < 0.0:
             raise ValueError("Invalid learning rate: {}".format(lr))
-<<<<<<< HEAD
-
         if weight_decay < 0.0:
             raise ValueError(
                 "Invalid weight_decay value: {}".format(weight_decay))
-=======
-        if weight_decay < 0.0:
-            raise ValueError("Invalid weight_decay value: {}".format(weight_decay))
->>>>>>> c77a776f
 
         defaults = dict(lr=lr, weight_decay=weight_decay)
 
@@ -47,16 +38,8 @@
 
         self.num_coordinates = sparse_grad_size
 
-<<<<<<< HEAD
-    def __setstate__(self, state):
-        super(SparsifiedSGD, self).__setstate__(state)
-
-    def __create_weighted_average_params(self):
-        """ Create a memory to keep the weighted average of parameters in each iteration """
-=======
     def __create_weighted_average_params(self):
         r""" Create a memory to keep the weighted average of parameters in each iteration """
->>>>>>> c77a776f
         for group in self.param_groups:
             for p in group['params']:
                 param_state = self.state[p]
@@ -65,11 +48,7 @@
                 param_state['estimated_w'].copy_(p.data)
 
     def __create_gradients_memory(self):
-<<<<<<< HEAD
-        """ Create a memory to keep gradients that are not used in each iteration """
-=======
         r""" Create a memory to keep gradients that are not used in each iteration """
->>>>>>> c77a776f
         for group in self.param_groups:
             for p in group['params']:
                 param_state = self.state[p]
@@ -102,95 +81,12 @@
 
         return loss
 
-<<<<<<< HEAD
-    def sparsify_gradients(self, model, lr, random_sparse):
-        """ Calls one of the sparsification functions (random or blockwise)"""
-        if random_sparse:
-            return self._random_sparsify(model, lr)
-        else:
-            return self._block_sparsify(model, lr)
-
-    def _random_sparsify(self, model, lr):
-        """
-        Sparsify the gradients vector by selecting 'k' of them randomly.
-        param model: learning model
-        param lr: learning rate
-        return: sparsified gradients vector ('k' gradients and their indices)
-        """
-        params_sparse_tensors = []
-
-        for ind, param in enumerate(model.parameters()):
-            self.state[param]['memory'] += param.grad.data * lr[0]
-
-            indices = np.random.choice(
-                param.data.size()[1], self.num_coordinates, replace=False)
-            sparse_tensor = torch.zeros(2, self.num_coordinates)
-
-            for i, random_index in enumerate(indices):
-                sparse_tensor[1,
-                              i] = self.state[param]['memory'][0, random_index]
-                self.state[param]['memory'][0, random_index] = 0
-            sparse_tensor[0, :] = torch.tensor(indices)
-
-            params_sparse_tensors.append(sparse_tensor)
-
-        return params_sparse_tensors
-
-    def _block_sparsify(self, model, lr):
-        """
-        Sparsify the gradients vector by selecting a block of them.
-        param model: learning model
-        param lr: learning rate
-        return: sparsified gradients vector
-        """
-        params_sparse_tensors = []
-
-        for param in model.parameters():
-            self.state[param]['memory'] += param.grad.data * lr[0]
-
-            num_block = int(param.data.size()[1] / self.num_coordinates)
-
-            self.current_block = np.random.randint(0, num_block)
-            begin_index = self.current_block * self.num_coordinates
-
-            if self.current_block == (num_block - 1):
-                end_index = param.data.size()[1] - 1
-            else:
-                end_index = begin_index + self.num_coordinates - 1
-            output_size = 1 + end_index - begin_index + 1
-
-            sparse_tensor = torch.zeros(1, output_size)
-            sparse_tensor[0, 0] = begin_index
-            sparse_tensor[0, 1:] = self.state[param]['memory'][0,
-                                                               begin_index: end_index + 1]
-            self.state[param]['memory'][0, begin_index: end_index + 1] = 0
-
-            self.current_block += 1
-            params_sparse_tensors.append(sparse_tensor)
-        return params_sparse_tensors
-
-    def update_estimated_weights(self, model, iteration, sparse_vector_size):
-        """ Updates the estimated parameters """
-        t = iteration
-        for ind, param in enumerate(model.parameters()):
-            tau = param.data.size()[1] / sparse_vector_size
-            rho = 6 * ((t + tau) ** 2) / ((1 + t) *
-                                          (6 * (tau ** 2) + t + 6 * tau * t + 2 * (t ** 2)))
-            self.state[param]['estimated_w'] = self.state[param]['estimated_w'] * \
-                (1 - rho) + param.data * rho
-
-    def get_estimated_weights(self, model):
-        """ Returns the weighted average parameter tensor """
-        estimated_params = []
-        for param in model.parameters():
-            estimated_params.append(self.state[param]['estimated_w'])
-        return estimated_params
-=======
     def sparsify_gradients(self, param, lr):
         """ Calls one of the sparsification functions (random or blockwise)
 
         Args:
-            random_sparse (bool): Indicates the way we want to make the gradients sparse (random or blockwise) (default: False)
+            random_sparse (bool): Indicates the way we want to make the gradients sparse
+                (random or blockwise) (default: False)
             param (:obj: `torch.nn.Parameter`): Model parameter
         """
         if self.random_sparse:
@@ -200,16 +96,17 @@
 
     def _random_sparsify(self, param, lr):
         """ Sparsify the gradients vector by selecting 'k' of them randomly.
-        
+
         Args:
             param (:obj: `torch.nn.Parameter`): Model parameter
-            lr (float): Learning rate 
-
-        """
-        
+            lr (float): Learning rate
+
+        """
+
         self.state[param]['memory'] += param.grad.data * lr
 
-        indices = np.random.choice(param.data.size()[1], self.num_coordinates, replace=False)
+        indices = np.random.choice(
+            param.data.size()[1], self.num_coordinates, replace=False)
         sparse_tensor = torch.zeros(2, self.num_coordinates)
 
         for i, random_index in enumerate(indices):
@@ -224,9 +121,9 @@
 
         Args:
             param (:obj: `torch.nn.Parameter`): Model parameter
-            lr (float): Learning rate 
-        """
-    
+            lr (float): Learning rate
+        """
+
         self.state[param]['memory'] += param.grad.data * lr
 
         num_block = int(param.data.size()[1] / self.num_coordinates)
@@ -239,24 +136,27 @@
 
         sparse_tensor = torch.zeros(1, output_size)
         sparse_tensor[0, 0] = begin_index
-        sparse_tensor[0, 1:] = self.state[param]['memory'][0, begin_index: end_index + 1]
+        sparse_tensor[0, 1:] = self.state[param]['memory'][0,
+                                                           begin_index: end_index + 1]
         self.state[param]['memory'][0, begin_index: end_index + 1] = 0
 
         return sparse_tensor
 
     def update_estimated_weights(self, iteration, sparse_vector_size):
-        """ Updates the estimated parameters 
-        
+        """ Updates the estimated parameters
+
         Args:
             iteration (int): Current global iteration
-            sparse_vector_size (int): Size of the sparse gradients vector 
+            sparse_vector_size (int): Size of the sparse gradients vector
         """
         t = iteration
         for group in self.param_groups:
             for param in group['params']:
                 tau = param.data.size()[1] / sparse_vector_size
-                rho = 6 * ((t + tau) ** 2) / ((1 + t) * (6 * (tau ** 2) + t + 6 * tau * t + 2 * (t ** 2)))
-                self.state[param]['estimated_w'] = self.state[param]['estimated_w'] * (1 - rho) + param.data * rho
+                rho = 6 * ((t + tau) ** 2) / ((1 + t) *
+                                              (6 * (tau ** 2) + t + 6 * tau * t + 2 * (t ** 2)))
+                self.state[param]['estimated_w'] = self.state[param]['estimated_w'] * \
+                    (1 - rho) + param.data * rho
 
     def get_estimated_weights(self):
         """ Returns the weighted average parameter tensor """
@@ -276,71 +176,83 @@
         lr (float): Learning rate
         weight_decay (float, optional): weight decay (L2 penalty) (default: 0)
         sparse_grad_size (int): Size of the sparsified gradients vector (default: 10)
-        random_sparse (bool): Whether select random sparsification (default: `False`) 
+        random_sparse (bool): Whether select random sparsification (default: `False`)
         average_models (bool): Whether to average models together (default: `True`)
 
     """
-    def __init__(self, params, lr=required, weight_decay=0, sparse_grad_size=10, random_sparse=False, average_models=True):
+
+    def __init__(self,
+                 params,
+                 lr=required,
+                 weight_decay=0,
+                 sparse_grad_size=10,
+                 random_sparse=False,
+                 average_models=True):
         self.average_models = average_models
         self.world_size = dist.get_world_size()
         self.random_sparse = random_sparse
-        super(CentralizedSparsifiedSGD, self).__init__(params, lr, weight_decay, sparse_grad_size)
-
-        def step(self, closure=None):
-            """ Aggregates the gradients and performs a single optimization step.
-
-                Arguments:
-                    closure (callable, optional): A closure that reevaluates the model and returns the loss. 
-            """
-
-            loss = None
-
-            if closure is not None:
-                loss = closure()
-
-            for group in self.param_groups:
-
-                weight_decay = group['weight_decay']
-                lr = group['lr']
-
-                for p in group['params']:
-                    # Sparsify the gradients
-                    sparse_tensor = self.sparsify_gradients(p, lr)
-                    # Aggregate the gradients
-                    gathered_list = [torch.zeros_like(sparse_tensor) for _ in range(self.world_size)]
-                    dist.all_gather(gathered_list, sparse_tensor)
-                    p.grad.data = torch.zeros_like(p.grad.data)
-
-                    if self.sparse_tensor:
-                        for grad_tensor in gathered_list:
-                            for index in range(grad_tensor.size()[1]):
-                                p.grad.data[0, int(grad_tensor[0, index])] += grad_tensor[1, index]
-                    else:            
-                        for grad_tensor in gathered_list:
-                            tensor_size = grad_tensor.size()[1]
-                            begin = int(grad_tensor[0, 0])
-                            p.grad.data[0, begin:(begin + tensor_size - 1)] += grad_tensor[0, 1:]
-
-                    if self.average_models:
-                        p.grad.data /= self.world_size
-
-                    if p.grad is None:
-                        continue
-                    d_p = p.grad.data
-
-                    if weight_decay != 0:
-                        d_p.add_(weight_decay, p.data)
-                    p.data.add_(-d_p)
-
-            return loss
+        super(CentralizedSparsifiedSGD, self).__init__(
+            params, lr, weight_decay, sparse_grad_size)
+
+    def step(self, closure=None):
+        """ Aggregates the gradients and performs a single optimization step.
+
+            Arguments:
+                closure (callable, optional): A closure that reevaluates the model and returns the loss.
+        """
+
+        loss = None
+
+        if closure is not None:
+            loss = closure()
+
+        for group in self.param_groups:
+
+            weight_decay = group['weight_decay']
+            lr = group['lr']
+
+            for p in group['params']:
+                # Sparsify the gradients
+                sparse_tensor = self.sparsify_gradients(p, lr)
+                # Aggregate the gradients
+                gathered_list = [torch.zeros_like(
+                    sparse_tensor) for _ in range(self.world_size)]
+                dist.all_gather(gathered_list, sparse_tensor)
+                p.grad.data = torch.zeros_like(p.grad.data)
+
+                if self.sparse_tensor:
+                    for grad_tensor in gathered_list:
+                        for index in range(grad_tensor.size()[1]):
+                            p.grad.data[0, int(
+                                grad_tensor[0, index])] += grad_tensor[1, index]
+                else:
+                    for grad_tensor in gathered_list:
+                        tensor_size = grad_tensor.size()[1]
+                        begin = int(grad_tensor[0, 0])
+                        p.grad.data[0, begin:(
+                            begin + tensor_size - 1)] += grad_tensor[0, 1:]
+
+                if self.average_models:
+                    p.grad.data /= self.world_size
+
+                if p.grad is None:
+                    continue
+                d_p = p.grad.data
+
+                if weight_decay != 0:
+                    d_p.add_(weight_decay, p.data)
+                p.data.add_(-d_p)
+
+        return loss
 
 
 class DecentralizedSGD(SGD):
     r"""Implements decentralized stochastic gradient descent (optionally with momentum).
 
     Args:
-        params (iterable): iterable of parameters to optimize or dicts defining
-            parameter groups
+        rank (int): rank of current process in the network
+        neighbors (list): list of ranks of the neighbors of current process
+        model (:obj:`nn.Module`): model which contains parameters for SGD
         lr (float): learning rate
         momentum (float, optional): momentum factor (default: 0)
         weight_decay (float, optional): weight decay (L2 penalty) (default: 0)
@@ -349,10 +261,32 @@
         average_models (bool): Whether to average models together. (default: `True`)
 
     """
-    def __init__(self, params, lr=required, momentum=0, dampening=0, weight_decay=0, nesterov=False, average_models=True):
-        self.average_models = average_models
-        self.world_size = dist.get_world_size()
-        super(DecentralizedSGD, self).__init__(params, lr, momentum, dampening, weight_decay, nesterov)
+
+    def __init__(self,
+                 rank,
+                 neighbors,
+                 model,
+                 lr=required,
+                 momentum=0,
+                 dampening=0,
+                 weight_decay=0,
+                 nesterov=False,
+                 average_models=True):
+        super(DecentralizedSGD, self).__init__(model.parameters(),
+                                               lr,
+                                               momentum,
+                                               dampening,
+                                               weight_decay,
+                                               nesterov)
+
+        if average_models:
+            self.agg_mode = 'avg'
+        else:
+            raise NotImplementedError(
+                "Only average model is supported right now.")
+
+        self.model = model
+        self.agg = DecentralizedAggregation(rank, neighbors).agg_model
 
     def step(self, closure=None):
         """ Aggregates the gradients and performs a single optimization step.
@@ -361,46 +295,9 @@
             closure (callable, optional): A closure that reevaluates the model
                 and returns the loss.
         """
-        loss = None
-        if closure is not None:
-            loss = closure()
-
-        for group in self.param_groups:
-            weight_decay = group['weight_decay']
-            momentum = group['momentum']
-            dampening = group['dampening']
-            nesterov = group['nesterov']
-
-            for p in group['params']:
-                if p.grad is None:
-                    continue
-
-                d_p = p.grad.data
-
-                if weight_decay != 0:
-                    d_p.add_(weight_decay, p.data)
-                if momentum != 0:
-                    param_state = self.state[p]
-                    if 'momentum_buffer' not in param_state:
-                        buf = param_state['momentum_buffer'] = torch.zeros_like(p.data)
-                        buf.mul_(momentum).add_(d_p)
-                    else:
-                        buf = param_state['momentum_buffer']
-                        buf.mul_(momentum).add_(1 - dampening, d_p)
-                    if nesterov:
-                        d_p = d_p.add(momentum, buf)
-                    else:
-                        d_p = buf
-
-                p.data.add_(-group['lr'], d_p)
-
-
-                # all_reduce the parameters.
-                dist.all_reduce(p.data, op=dist.reduce_op.SUM)
-
-                if self.average_models:
-                    p.data /= self.world_size
-
+        loss = super(DecentralizedSGD, self).step(closure=closure)
+        # Averaging the model after updating the gradient separately.
+        self.agg(self.model, self.agg_mode)
         return loss
 
 
@@ -408,8 +305,8 @@
     r"""Implements centralized stochastic gradient descent (optionally with momentum).
 
     Args:
-        params (iterable): iterable of parameters to optimize or dicts defining
-            parameter groups
+        world_size (int): Size of the network
+        model (:obj:`nn.Module`): Model which contains parameters for SGD
         lr (float): learning rate
         momentum (float, optional): momentum factor (default: 0)
         weight_decay (float, optional): weight decay (L2 penalty) (default: 0)
@@ -418,10 +315,30 @@
         average_models (bool): Whether to average models together. (default: `True`)
 
     """
-    def __init__(self, params, lr=required, momentum=0, dampening=0, weight_decay=0, nesterov=False, average_models= True):
-        self.average_models = average_models
-        self.world_size = dist.get_world_size()
-        super(CentralizedSGD, self).__init__(params, lr, momentum, dampening, weight_decay, nesterov)
+
+    def __init__(self,
+                 world_size,
+                 model,
+                 lr=required,
+                 momentum=0,
+                 dampening=0,
+                 weight_decay=0,
+                 nesterov=False,
+                 average_models=True):
+        super(CentralizedSGD, self).__init__(model.parameters(),
+                                             lr,
+                                             momentum,
+                                             dampening,
+                                             weight_decay,
+                                             nesterov)
+        if average_models:
+            self.agg_mode = 'avg'
+        else:
+            raise NotImplementedError(
+                "Only average model is supported right now.")
+
+        self.model = model
+        self.agg = AllReduceAggregation(world_size=world_size).agg_grad
 
     def step(self, closure=None):
         """ Aggregates the gradients and performs a single optimization step.
@@ -430,47 +347,6 @@
             closure (callable, optional): A closure that reevaluates the model
                 and returns the loss.
         """
-        loss = None
-        if closure is not None:
-            loss = closure()
-
-        for group in self.param_groups:
-            weight_decay = group['weight_decay']
-            momentum = group['momentum']
-            dampening = group['dampening']
-            nesterov = group['nesterov']
-
-            for p in group['params']:
-                if p.grad is None:
-                    continue
-
-                # all_reduce the gradients.
-                dist.all_reduce(p.grad.data, op=dist.reduce_op.SUM)
-
-                if self.average_models:
-                    p.grad.data /= self.world_size
-
-                d_p = p.grad.data
-
-                if weight_decay != 0:
-                    d_p.add_(weight_decay, p.data)
-                if momentum != 0:
-                    param_state = self.state[p]
-                    if 'momentum_buffer' not in param_state:
-                        buf = param_state['momentum_buffer'] = torch.zeros_like(p.data)
-                        buf.mul_(momentum).add_(d_p)
-                    else:
-                        buf = param_state['momentum_buffer']
-                        buf.mul_(momentum).add_(1 - dampening, d_p)
-                    if nesterov:
-                        d_p = d_p.add(momentum, buf)
-                    else:
-                        d_p = buf
-
-                p.data.add_(-group['lr'], d_p)
-
-        return loss
-
-
-
->>>>>>> c77a776f
+        self.agg(self.model, self.agg_mode)
+        loss = super(CentralizedSGD, self).step(closure=closure)
+        return loss