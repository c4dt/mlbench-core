--- conflicted
+++ resolved
@@ -58,14 +58,6 @@
         return self._cumu
 
 
-<<<<<<< HEAD
-class Tracker(object):
-    def __init__(self):
-        pass
-
-
-=======
->>>>>>> 689eab86
 def maybe_range(maximum):
     """Map an integer or None to an integer iterator starting from 0 with strid 1.
 
